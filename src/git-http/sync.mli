(*
 * Copyright (c) 2013-2017 Thomas Gazagnaire <thomas@gazagnaire.org>
 * and Romain Calascibetta <romain.calascibetta@gmail.com>
 *
 * Permission to use, copy, modify, and distribute this software for any
 * purpose with or without fee is hereby granted, provided that the above
 * copyright notice and this permission notice appear in all copies.
 *
 * THE SOFTWARE IS PROVIDED "AS IS" AND THE AUTHOR DISCLAIMS ALL WARRANTIES
 * WITH REGARD TO THIS SOFTWARE INCLUDING ALL IMPLIED WARRANTIES OF
 * MERCHANTABILITY AND FITNESS. IN NO EVENT SHALL THE AUTHOR BE LIABLE FOR
 * ANY SPECIAL, DIRECT, INDIRECT, OR CONSEQUENTIAL DAMAGES OR ANY DAMAGES
 * WHATSOEVER RESULTING FROM LOSS OF USE, DATA OR PROFITS, WHETHER IN AN
 * ACTION OF CONTRACT, NEGLIGENCE OR OTHER TORTIOUS ACTION, ARISING OUT OF
 * OR IN CONNECTION WITH THE USE OR PERFORMANCE OF THIS SOFTWARE.
 *)

module type CLIENT = sig
  type headers
  type body
  type resp
  type meth
  type uri

  type +'a io

  val call: ?headers:headers -> ?body:body -> meth -> uri -> resp io
end

module type FLOW = sig
  type raw

  type +'a io

  type i = (raw * int * int) option -> unit io
  type o = unit -> (raw * int * int) option io
end

module Lwt_cstruct_flow:
  FLOW with type raw = Cstruct.t and type +'a io = 'a Lwt.t

module type S_EXT = sig
  module Web: Web.S
  module Client: CLIENT
    with type headers = Web.HTTP.headers
     and type meth = Web.HTTP.meth
     and type uri = Web.uri
     and type resp = Web.resp
  module Store: Git.S

  module Decoder: Git.Smart.DECODER
    with module Hash = Store.Hash
  module Encoder: Git.Smart.ENCODER
    with module Hash = Store.Hash

  module PACKDecoder: Git.Unpack.P
    with module Hash = Store.Hash
     and module Inflate = Store.Inflate

  type error =
    [ `SmartDecoder of Decoder.error
    | `StorePack of Store.Pack.error
    | `Clone of string
    | `ReportStatus of string
    | `Ref of Store.Ref.error ]

  val pp_error: error Fmt.t

  val ls:
       Store.t
    -> ?headers:Web.HTTP.headers
    -> ?https:bool
    -> ?port:int
    -> ?capabilities:Git.Capability.t list
    -> string -> string -> (Decoder.advertised_refs, error) result Lwt.t

  type command =
    [ `Create of (Store.Hash.t * Store.Reference.t)
    | `Delete of (Store.Hash.t * Store.Reference.t)
    | `Update of (Store.Hash.t * Store.Hash.t * Store.Reference.t) ]

  val push:
    Store.t
    -> push:(Store.t -> (Store.Hash.t * Store.Reference.t * bool) list -> (Store.Hash.t list * command list) Lwt.t)
    -> ?headers:Web.HTTP.headers
    -> ?https:bool
    -> ?port:int
    -> ?capabilities:Git.Capability.t list
    -> string -> string -> ((string, string * string) result list, error) result Lwt.t

  val fetch:
    Store.t
    -> ?shallow:Store.Hash.t list
    -> ?stdout:(Cstruct.t -> unit Lwt.t)
    -> ?stderr:(Cstruct.t -> unit Lwt.t)
    -> ?headers:Web.HTTP.headers
    -> ?https:bool
    -> ?capabilities:Git.Capability.t list
    -> negociate:((Decoder.acks -> 'state -> ([ `Ready | `Done | `Again of Store.Hash.t list ] * 'state) Lwt.t) * 'state)
    -> has:Store.Hash.t list
    -> want:((Store.Hash.t * Store.Reference.t * bool) list -> (Store.Reference.t * Store.Hash.t) list Lwt.t)
    -> ?deepen:[ `Depth of int | `Timestamp of int64 | `Ref of string ]
    -> ?port:int
    -> string -> string -> ((Store.Reference.t * Store.Hash.t) list * int, error) result Lwt.t

  val clone_ext:
    Store.t
    -> ?stdout:(Cstruct.t -> unit Lwt.t)
    -> ?stderr:(Cstruct.t -> unit Lwt.t)
    -> ?headers:Web.HTTP.headers
    -> ?https:bool
    -> ?port:int
    -> ?reference:Store.Reference.t
    -> ?capabilities:Git.Capability.t list
    -> string -> string -> (Store.Hash.t, error) result Lwt.t

  val fetch_all:
    Store.t -> ?locks:Store.Lock.t ->
    ?capabilities:Git.Capability.t list ->
    Uri.t -> (unit, error) result Lwt.t

  val fetch_one:
    Store.t -> ?locks:Store.Lock.t ->
    ?capabilities:Git.Capability.t list ->
    reference:Store.Reference.t -> Uri.t -> (unit, error) result Lwt.t

<<<<<<< HEAD
  val fetch_some:
    Store.t -> ?locks:Store.Lock.t ->
    ?capabilities:Git.Capability.t list ->
    references:Store.Reference.t list -> Uri.t -> (unit, error) result Lwt.t

  val clone :
=======
  val clone:
>>>>>>> 9fb70fdf
    Store.t -> ?locks:Store.Lock.t ->
    ?capabilities:Git.Capability.t list ->
    reference:Store.Reference.t -> Uri.t -> (unit, error) result Lwt.t

  val update: Store.t ->
    ?capabilities:Git.Capability.t list ->
    reference:Store.Reference.t -> Uri.t ->
    ((Store.Reference.t, Store.Reference.t * string) result list, error) result Lwt.t

end

module Make_ext
    (W: Web.S
     with type +'a io = 'a Lwt.t
      and type raw = Cstruct.t
      and type uri = Uri.t
      and type Request.body = Lwt_cstruct_flow.i
      and type Response.body = Lwt_cstruct_flow.o)
    (C: CLIENT
     with type +'a io = 'a W.io
      and type headers = W.HTTP.headers
      and type body = Lwt_cstruct_flow.o
      and type meth = W.HTTP.meth
      and type uri = W.uri
      and type resp = W.resp)
    (G: Git.S)
  : S_EXT with module Web = W
           and module Client = C
           and module Store = G

module type S = S_EXT
  with type Web.req = Web_cohttp_lwt.req
   and type Web.resp = Web_cohttp_lwt.resp
   and type 'a Web.io = 'a Web_cohttp_lwt.io
   and type Web.raw = Web_cohttp_lwt.raw
   and type Web.uri = Web_cohttp_lwt.uri
   and type Web.Request.body = Web_cohttp_lwt.Request.body
   and type Web.Response.body = Web_cohttp_lwt.Response.body
   and type Web.HTTP.headers = Web_cohttp_lwt.HTTP.headers

module Make
    (C: CLIENT
     with type +'a io = 'a Lwt.t
      and type headers = Web_cohttp_lwt.HTTP.headers
      and type body = Lwt_cstruct_flow.o
      and type meth = Web_cohttp_lwt.HTTP.meth
      and type uri = Web_cohttp_lwt.uri
      and type resp = Web_cohttp_lwt.resp)
    (S: Git.S)
  : S with module Client = C
       and module Store  = S<|MERGE_RESOLUTION|>--- conflicted
+++ resolved
@@ -124,16 +124,12 @@
     ?capabilities:Git.Capability.t list ->
     reference:Store.Reference.t -> Uri.t -> (unit, error) result Lwt.t
 
-<<<<<<< HEAD
   val fetch_some:
     Store.t -> ?locks:Store.Lock.t ->
     ?capabilities:Git.Capability.t list ->
     references:Store.Reference.t list -> Uri.t -> (unit, error) result Lwt.t
 
-  val clone :
-=======
   val clone:
->>>>>>> 9fb70fdf
     Store.t -> ?locks:Store.Lock.t ->
     ?capabilities:Git.Capability.t list ->
     reference:Store.Reference.t -> Uri.t -> (unit, error) result Lwt.t
