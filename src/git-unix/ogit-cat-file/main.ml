(*
 * Copyright (c) 2013-2017 Thomas Gazagnaire <thomas@gazagnaire.org>
 * and Romain Calascibetta <romain.calascibetta@gmail.com>
 *
 * Permission to use, copy, modify, and distribute this software for any
 * purpose with or without fee is hereby granted, provided that the above
 * copyright notice and this permission notice appear in all copies.
 *
 * THE SOFTWARE IS PROVIDED "AS IS" AND THE AUTHOR DISCLAIMS ALL WARRANTIES
 * WITH REGARD TO THIS SOFTWARE INCLUDING ALL IMPLIED WARRANTIES OF
 * MERCHANTABILITY AND FITNESS. IN NO EVENT SHALL THE AUTHOR BE LIABLE FOR
 * ANY SPECIAL, DIRECT, INDIRECT, OR CONSEQUENTIAL DAMAGES OR ANY DAMAGES
 * WHATSOEVER RESULTING FROM LOSS OF USE, DATA OR PROFITS, WHETHER IN AN
 * ACTION OF CONTRACT, NEGLIGENCE OR OTHER TORTIOUS ACTION, ARISING OUT OF
 * OR IN CONNECTION WITH THE USE OR PERFORMANCE OF THIS SOFTWARE.
 *)

let () = Random.self_init ()

module Option =
struct

  let map f = function
    | Some v -> Some (f v)
    | None -> None

  let map_default v f = function
    | Some v -> f v
    | None -> v

  let value_exn f = function
    | Some v -> v
    | None -> f ()
end

let pad n x =
  if String.length x > n
  then x
  else x ^ String.make (n - String.length x) ' '

let pp_header ppf (level, header) =
  let level_style =
    match level with
    | Logs.App -> Logs_fmt.app_style
    | Logs.Debug -> Logs_fmt.debug_style
    | Logs.Warning -> Logs_fmt.warn_style
    | Logs.Error -> Logs_fmt.err_style
    | Logs.Info -> Logs_fmt.info_style
  in
  let level = Logs.level_to_string (Some level) in

  Fmt.pf ppf "[%a][%a]"
    (Fmt.styled level_style Fmt.string) level
    (Fmt.option Fmt.string) (Option.map (pad 10) header)

let reporter ppf =
  let report src level ~over k msgf =
    let k _ = over (); k () in
    let with_src_and_stamp h _ k fmt =
      let dt = Mtime.Span.to_us (Mtime_clock.elapsed ()) in
      Fmt.kpf k ppf ("%s %a %a: @[" ^^ fmt ^^ "@]@.")
        (pad 10 (Fmt.strf "%+04.0fus" dt))
        pp_header (level, h)
        Fmt.(styled `Magenta string)
        (pad 10 @@ Logs.Src.name src)
    in
    msgf @@ fun ?header ?tags fmt ->
    with_src_and_stamp header tags k fmt
  in
  { Logs.report = report }

let setup_logs style_renderer level =
  Fmt_tty.setup_std_outputs ?style_renderer ();
  Logs.set_level level;
  Logs.set_reporter (reporter Fmt.stdout);
  let quiet = match style_renderer with Some _ -> true | None -> false in
  quiet, Fmt.stdout

open Git_unix

type error =
  [ `Store of Store.error
  | `Invalid_hash of Store.Hash.t ]

let store_err err = `Store err
let invalid_hash hash = `Invalid_hash hash

let pp_error ppf = function
  | `Store err -> Fmt.pf ppf "(`Store %a)" Store.pp_error err
  | `Invalid_hash hash -> Fmt.pf ppf "(`Hash %a)" Store.Hash.pp hash

let pp_type ppf = function
  | Store.Value.Commit _ -> Fmt.string ppf "commit"
  | Store.Value.Tree _   -> Fmt.string ppf "tree"
  | Store.Value.Tag _    -> Fmt.string ppf "tag"
  | Store.Value.Blob _   -> Fmt.string ppf "blob"

let pp_size ppf value =
<<<<<<< HEAD
  Fmt.int64 ppf (Git_unix.FS.Value.length value)
=======
  Fmt.int64 ppf (Store.Value.F.length value)
>>>>>>> b3196e86

let pp_exit = Fmt.nop

let pp_pretty_print ppf value =
  Store.Value.pp ppf value

let pp_inflate ppf raw =
  Encore.Lole.pp_scalar ~get:Cstruct.get_char ~length:Cstruct.len ppf raw

type rest =
  [ `Type | `Size | `Exit | `PrettyPrint ]

let main show hash =
  let root = Fpath.(v (Sys.getcwd ())) in

  let open Lwt_result in

  let ( >!= ) v f = map_err f v in

  Store.v ~root () >!= store_err >>= fun git ->

  match show with
  | `Inflate ->
    let open Lwt.Infix in

    (Store.read_inflated git hash >>= function
      | Some (_, raw) ->
        Fmt.(pf stdout) "%a%!" pp_inflate raw;
        Lwt.return (Ok ())
      | None ->
        Lwt.return (Error (invalid_hash hash)))
  | #rest as rest ->
    Store.read git hash >!= store_err >>= fun value ->
    let fmt = match rest with
      | `Type -> pp_type
      | `Size -> pp_size
      | `Exit -> pp_exit
      | `PrettyPrint -> pp_pretty_print
    in

    Fmt.(pf stdout) "%a\n%!" fmt value;
    Lwt.return (Ok ())

open Cmdliner

module Flag =
struct
  let show =
    Arg.(value & vflag `Inflate
        [ `Type, info [ "t" ] ~doc:"Instead of the content, show the object type identified by <object>."
        ; `Size, info [ "s" ] ~doc:"Instead of the content, show the object size identified by <object>."
        ; `Exit, info [ "e" ] ~doc:"Suppress all output; instead exit with zero status if <object> exists and is a valid object."
        ; `PrettyPrint, info [ "p" ] ~doc:"Pretty-print the contents of <object> base on its type." ])

  let hash =
    let parse x = try Ok (Store.Hash.of_hex x) with exn -> Error (`Msg (Printexc.to_string exn)) in
    let print = Store.Hash.pp in
    Arg.conv ~docv:"<object>" (parse, print)

  let value =
    Arg.(required & pos ~rev:true 0 (some hash) None & info [] ~docv:"<object>")
end

let setup_log =
  Term.(const setup_logs $ Fmt_cli.style_renderer () $ Logs_cli.level ())

let main show hash _ =
  match Lwt_main.run (main show hash) with
  | Ok () -> `Ok ()
  | Error (#error as err) -> `Error (false, Fmt.strf "%a" pp_error err)

let command =
  let doc = "Provide content or type and size information for repository objects" in
  let exits = Term.default_exits in
  Term.(ret (const main $ Flag.show $ Flag.value $ setup_log)),
  Term.info "ogit-cat-file" ~version:"v0.1" ~doc ~exits

let () = Term.(exit @@ eval command)<|MERGE_RESOLUTION|>--- conflicted
+++ resolved
@@ -96,11 +96,7 @@
   | Store.Value.Blob _   -> Fmt.string ppf "blob"
 
 let pp_size ppf value =
-<<<<<<< HEAD
   Fmt.int64 ppf (Git_unix.FS.Value.length value)
-=======
-  Fmt.int64 ppf (Store.Value.F.length value)
->>>>>>> b3196e86
 
 let pp_exit = Fmt.nop
 
