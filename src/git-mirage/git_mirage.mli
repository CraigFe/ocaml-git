module Net = Net

<<<<<<< HEAD
type endpoint = Net.endpoint =
  { uri: Uri.t
  ; conduit: Conduit_mirage.t
  ; resolver: Resolver_lwt.t
  ; headers: Cohttp.Header.t }

val endpoint :
     ?conduit:Conduit_mirage.t
  -> ?resolver:Resolver_lwt.t
  -> ?headers:Cohttp.Header.t
  -> Uri.t
  -> endpoint

module Sync (G : Git.S) : sig
  module Tcp : Git.Sync.S with module Store := G and type Endpoint.t = endpoint

  module Http :
    Git_http.Sync.S with module Store := G and type Client.endpoint = endpoint

  include Git.Sync.S with module Store := G and type Endpoint.t = endpoint
end

module Store (X : Mirage_fs_lwt.S) : sig
  include Git.Store.S with module Hash = Git.Hash.Make(Digestif.SHA1)

  val v :
       ?current_dir:Fpath.t
    -> ?dotgit:Fpath.t
    -> ?compression:int
    -> ?buffer:((buffer -> unit Lwt.t) -> unit Lwt.t)
    -> X.t
    -> Fpath.t
    -> (t, error) result Lwt.t
=======
type endpoint = Net.endpoint = {
  uri     : Uri.t;
  conduit : Conduit_mirage.t;
  resolver: Resolver_lwt.t;
  headers : Cohttp.Header.t;
}

val endpoint:
  ?conduit:Conduit_mirage.t -> ?resolver:Resolver_lwt.t ->
  ?headers:Cohttp.Header.t -> Uri.t -> endpoint

module Sync (G : Git.S): sig

  module Tcp : Git.Sync.S with module Store := G
                           and type Endpoint.t = endpoint

  module Http: Git_http.Sync.S with module Store := G
                                and type Client.endpoint = endpoint

  include Git.Sync.S with module Store := G
                      and type Endpoint.t = endpoint
>>>>>>> 679925f5
end<|MERGE_RESOLUTION|>--- conflicted
+++ resolved
@@ -1,6 +1,5 @@
 module Net = Net
 
-<<<<<<< HEAD
 type endpoint = Net.endpoint =
   { uri: Uri.t
   ; conduit: Conduit_mirage.t
@@ -21,40 +20,4 @@
     Git_http.Sync.S with module Store := G and type Client.endpoint = endpoint
 
   include Git.Sync.S with module Store := G and type Endpoint.t = endpoint
-end
-
-module Store (X : Mirage_fs_lwt.S) : sig
-  include Git.Store.S with module Hash = Git.Hash.Make(Digestif.SHA1)
-
-  val v :
-       ?current_dir:Fpath.t
-    -> ?dotgit:Fpath.t
-    -> ?compression:int
-    -> ?buffer:((buffer -> unit Lwt.t) -> unit Lwt.t)
-    -> X.t
-    -> Fpath.t
-    -> (t, error) result Lwt.t
-=======
-type endpoint = Net.endpoint = {
-  uri     : Uri.t;
-  conduit : Conduit_mirage.t;
-  resolver: Resolver_lwt.t;
-  headers : Cohttp.Header.t;
-}
-
-val endpoint:
-  ?conduit:Conduit_mirage.t -> ?resolver:Resolver_lwt.t ->
-  ?headers:Cohttp.Header.t -> Uri.t -> endpoint
-
-module Sync (G : Git.S): sig
-
-  module Tcp : Git.Sync.S with module Store := G
-                           and type Endpoint.t = endpoint
-
-  module Http: Git_http.Sync.S with module Store := G
-                                and type Client.endpoint = endpoint
-
-  include Git.Sync.S with module Store := G
-                      and type Endpoint.t = endpoint
->>>>>>> 679925f5
 end